--- conflicted
+++ resolved
@@ -98,7 +98,6 @@
             nil
           end
         end
-<<<<<<< HEAD
 
         # Removes a job of type <tt>klass<tt> from the queue.
         #
@@ -109,8 +108,6 @@
           Resque.dequeue(klass, uuid, status.options)
         end
 
-=======
->>>>>>> 8d81eebe
         # This is the method called by Resque::Worker when processing jobs. It
         # creates a new instance of the job class and populates it with the uuid and
         # options.
